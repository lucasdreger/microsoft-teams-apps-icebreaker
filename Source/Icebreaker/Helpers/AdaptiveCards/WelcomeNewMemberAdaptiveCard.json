--- conflicted
+++ resolved
@@ -40,6 +40,24 @@
           "spacing": "Medium"
         }
       ]
+    },
+    {
+      "type": "Container",
+      "isVisible": false,
+      "id": "setupProfile",
+      "items": [
+        {
+        "type": "TextBlock",
+        "text": "Set up your profile!"
+        },
+        {
+          "type": "Input.Text",
+          "id": "userProfile",
+          "placeholder": "Introduce yourself to future matches!",
+          "maxLength": 1000,
+          "isMultiline": true
+        }
+      ]
     }
   ],
   "actions": [
@@ -60,7 +78,6 @@
       }
     },
     {
-<<<<<<< HEAD
       "type": "Action.Submit",
       "title": "View my teams",
       "data": {
@@ -69,7 +86,9 @@
           "displayText": "View my teams",
           "text": "viewteams"
         }
-=======
+      }
+    },
+    {
       "type": "Action.ShowCard",
       "title": "Set up profile",
       "card": {
@@ -97,7 +116,6 @@
                   }
               }
           ]
->>>>>>> 9167bf8b
       }
     }
   ],
