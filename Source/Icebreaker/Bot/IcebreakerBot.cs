//----------------------------------------------------------------------------------------------
// <copyright file="IcebreakerBot.cs" company="Microsoft">
// Copyright (c) Microsoft. All rights reserved.
// </copyright>
//----------------------------------------------------------------------------------------------

namespace Icebreaker.Bot
{
    using System;
    using System.Collections.Generic;
    using System.Linq;
    using System.Threading;
    using System.Threading.Tasks;
    using AdaptiveCards;
    using Helpers;
    using Helpers.AdaptiveCards;
    using Icebreaker.Interfaces;
    using Icebreaker.Properties;
    using Microsoft.ApplicationInsights;
    using Microsoft.ApplicationInsights.DataContracts;
    using Microsoft.Azure;
    using Microsoft.Bot.Builder;
    using Microsoft.Bot.Builder.Teams;
    using Microsoft.Bot.Connector.Authentication;
    using Microsoft.Bot.Schema;
    using Microsoft.Bot.Schema.Teams;
    using Newtonsoft.Json.Linq;

    /// <summary>
    /// Implements the core logic for Icebreaker bot
    /// </summary>
    public class IcebreakerBot : TeamsActivityHandler
    {
        private readonly IBotDataProvider dataProvider;
        private readonly ConversationHelper conversationHelper;
        private readonly MicrosoftAppCredentials appCredentials;
        private readonly TelemetryClient telemetryClient;
        private readonly string botDisplayName;
        private string teamsViewCardId;

        /// <summary>
        /// Initializes a new instance of the <see cref="IcebreakerBot"/> class.
        /// </summary>
        /// <param name="dataProvider">The data provider to use</param>
        /// <param name="conversationHelper">Conversation helper instance to notify team members</param>
        /// <param name="appCredentials">Microsoft app credentials to use.</param>
        /// <param name="telemetryClient">The telemetry client to use</param>
        public IcebreakerBot(IBotDataProvider dataProvider, ConversationHelper conversationHelper, MicrosoftAppCredentials appCredentials, TelemetryClient telemetryClient)
        {
            this.dataProvider = dataProvider;
            this.conversationHelper = conversationHelper;
            this.appCredentials = appCredentials;
            this.telemetryClient = telemetryClient;
            this.botDisplayName = CloudConfigurationManager.GetSetting("BotDisplayName");
        }

        /// <summary>
        /// Handles an incoming activity.
        /// </summary>
        /// <param name="turnContext">Context object containing information cached for a single turn of conversation with a user.</param>
        /// <param name="cancellationToken">Propagates notification that operations should be canceled.</param>
        /// <returns>A task that represents the work queued to execute.</returns>
        /// <remarks>
        /// Reference link: https://docs.microsoft.com/en-us/dotnet/api/microsoft.bot.builder.activityhandler.onturnasync?view=botbuilder-dotnet-stable.
        /// </remarks>
        public override async Task OnTurnAsync(ITurnContext turnContext, CancellationToken cancellationToken = default(CancellationToken))
        {
            try
            {
                this.LogActivityTelemetry(turnContext.Activity);
                await base.OnTurnAsync(turnContext, cancellationToken);
            }
            catch (Exception ex)
            {
                this.telemetryClient.TrackException(ex);
            }
        }

        /// <summary>
        /// Invoked when a conversation update activity is received from the channel.
        /// Conversation update activities are useful when it comes to responding to users being added to or removed from the channel.
        /// For example, a bot could respond to a user being added by greeting the user.
        /// </summary>
        /// <param name="turnContext">A strongly-typed context object for this turn.</param>
        /// <param name="cancellationToken">A cancellation token that can be used by other objects
        /// or threads to receive notice of cancellation.</param>
        /// <returns>A task that represents the work queued to execute.</returns>
        /// <remarks>
        /// In a derived class, override this method to add logic that applies to all conversation update activities.
        /// </remarks>
        protected override async Task OnConversationUpdateActivityAsync(ITurnContext<IConversationUpdateActivity> turnContext, CancellationToken cancellationToken)
        {
            // conversation-update fires whenever a new 1:1 gets created between us and someone else as well
            // only process the Teams ones.
            var teamsChannelData = turnContext.Activity.GetChannelData<TeamsChannelData>();
            if (string.IsNullOrEmpty(teamsChannelData?.Team?.Id))
            {
                // conversation-update is for 1:1 chat. Just ignore.
                return;
            }

            await base.OnConversationUpdateActivityAsync(turnContext, cancellationToken);
        }

        /// <summary>
        /// Provide logic for when members other than the bot
        /// join the conversation, such as your bot's welcome logic.
        /// </summary>
        /// <param name="membersAdded">A list of all the members added to the conversation, as
        /// described by the conversation update activity.</param>
        /// <param name="turnContext">A strongly-typed context object for this turn.</param>
        /// <param name="cancellationToken">A cancellation token that can be used by other objects
        /// or threads to receive notice of cancellation.</param>
        /// <returns>A task that represents the work queued to execute.</returns>
        /// <remarks>
        /// When the <see cref="OnConversationUpdateActivityAsync(ITurnContext{IConversationUpdateActivity}, CancellationToken)"/>
        /// method receives a conversation update activity that indicates one or more users other than the bot
        /// are joining the conversation, it calls this method.
        /// </remarks>
        protected override async Task OnMembersAddedAsync(IList<ChannelAccount> membersAdded, ITurnContext<IConversationUpdateActivity> turnContext, CancellationToken cancellationToken)
        {
            if (membersAdded?.Count() > 0)
            {
                var message = turnContext.Activity;
                string myBotId = message.Recipient.Id;
                string teamId = message.Conversation.Id;
                var teamsChannelData = message.GetChannelData<TeamsChannelData>();
                var tenantId = teamsChannelData.Tenant.Id;
                var serviceUrl = message.ServiceUrl;

                foreach (var member in membersAdded)
                {
                    if (member.Id == myBotId)
                    {
                        this.telemetryClient.TrackTrace($"Bot installed to team {teamId}");

                        var properties = new Dictionary<string, string>
                                {
                                    { "Scope", message.Conversation?.ConversationType },
                                    { "TeamId", teamId },
                                    { "InstallerId", message.From.Id },
                                };
                        this.telemetryClient.TrackEvent("AppInstalled", properties);

                        // Try to determine the name of the person that installed the app, which is usually the sender of the message (From.Id)
                        // Note that in some cases we cannot resolve it to a team member, because the app was installed to the team programmatically via Graph
                        var personThatAddedBot = (await this.conversationHelper.GetMemberAsync(turnContext, message.From.Id, cancellationToken))?.Name;

                        await this.SaveAddedToTeamAsync(serviceUrl, teamId, turnContext, personThatAddedBot);
                        await this.WelcomeTeam(turnContext, personThatAddedBot, cancellationToken);

                        var watch = new System.Diagnostics.Stopwatch();
                        watch.Start();

                        var users = await ((BotFrameworkAdapter)turnContext.Adapter).GetConversationMembersAsync(turnContext, cancellationToken);
                        foreach (var user in users)
                        {
                            await this.WelcomeUser(turnContext, user.Id, teamsChannelData.Tenant.Id, teamsChannelData.Team.Id, cancellationToken);
                        }

                        watch.Stop();
                        this.telemetryClient.TrackTrace($"Time to notify all users: {watch.ElapsedMilliseconds} ms");
                    }
                    else
                    {
                        this.telemetryClient.TrackTrace($"New member {member.Id} added to team {teamsChannelData.Team.Id}");

                        await this.dataProvider.AddUserTeamAsync(tenantId, member.Id, teamsChannelData.Team.Id, serviceUrl);

                        await this.WelcomeUser(turnContext, member.Id, tenantId, teamsChannelData.Team.Id, cancellationToken);
                    }
                }
            }

            await base.OnMembersAddedAsync(membersAdded, turnContext, cancellationToken);
        }

        /// <summary>
        /// Provide logic for when members other than the bot
        /// leave the conversation, such as your bot's good-bye logic.
        /// </summary>
        /// <param name="membersRemoved">A list of all the members removed from the conversation, as
        /// described by the conversation update activity.</param>
        /// <param name="turnContext">A strongly-typed context object for this turn.</param>
        /// <param name="cancellationToken">A cancellation token that can be used by other objects
        /// or threads to receive notice of cancellation.</param>
        /// <returns>A task that represents the work queued to execute.</returns>
        /// <remarks>
        /// When the <see cref="OnConversationUpdateActivityAsync(ITurnContext{IConversationUpdateActivity}, CancellationToken)"/>
        /// method receives a conversation update activity that indicates one or more users other than the bot
        /// are leaving the conversation, it calls this method.
        /// </remarks>
        protected override async Task OnMembersRemovedAsync(IList<ChannelAccount> membersRemoved, ITurnContext<IConversationUpdateActivity> turnContext, CancellationToken cancellationToken)
        {
            var message = turnContext.Activity;
            string myBotId = message.Recipient.Id;
            string teamId = message.Conversation.Id;
            var teamsChannelData = message.GetChannelData<TeamsChannelData>();
            if (message.MembersRemoved?.Any(x => x.Id == myBotId) == true)
            {
                this.telemetryClient.TrackTrace($"Bot removed from team {teamId}");

                var properties = new Dictionary<string, string>
                {
                    { "Scope", message.Conversation?.ConversationType },
                    { "TeamId", teamId },
                    { "UninstallerId", message.From.Id },
                };
                this.telemetryClient.TrackEvent("AppUninstalled", properties);

                // we were just removed from a team
                await this.SaveRemoveFromTeamAsync(teamId, turnContext);
            }
            else
            {
                foreach (var member in membersRemoved)
                {
                    this.telemetryClient.TrackTrace($"New member {member.Id} removed from {teamsChannelData.Team.Id}");
                    await this.dataProvider.RemoveUserTeamAsync(member.Id, teamsChannelData.Team.Id);
                }
            }

            await base.OnMembersRemovedAsync(membersRemoved, turnContext, cancellationToken);
        }

        /// <summary>
        /// Provide logic specific to
        /// <see cref="ActivityTypes.Message"/> activities, such as the conversational logic.
        /// Specifically the opt in and out operations.
        /// </summary>
        /// <param name="turnContext">A strongly-typed context object for this turn.</param>
        /// <param name="cancellationToken">A cancellation token that can be used by other objects
        /// or threads to receive notice of cancellation.</param>
        /// <returns>A task that represents the work queued to execute.</returns>
        /// <remarks>
        /// When the <see cref="OnTurnAsync(ITurnContext, CancellationToken)"/>
        /// method receives a message activity, it calls this method.
        /// </remarks>
        protected override async Task OnMessageActivityAsync(ITurnContext<IMessageActivity> turnContext, CancellationToken cancellationToken)
        {
            await this.HandleMessageActivityAsync(turnContext, cancellationToken);
            await base.OnMessageActivityAsync(turnContext, cancellationToken);
        }

        /// <summary>
        /// Handle opt in/out operations by updating user preference in data store.
        /// </summary>
        /// <param name="turnContext">Context object containing information cached for a single turn of conversation with a user.</param>
        /// <param name="cancellationToken">Propagates notification that operations should be canceled.</param>
        /// <returns>A task that represents the work queued to execute.</returns>
        private async Task HandleMessageActivityAsync(ITurnContext turnContext, CancellationToken cancellationToken)
        {
            try
            {
                var activity = turnContext.Activity;
<<<<<<< HEAD
                var senderAadId = activity.From.AadObjectId;
                var userId = activity.From.Id;
=======
                var senderId = activity.From.Id;
>>>>>>> 9167bf8b
                var tenantId = activity.GetChannelData<TeamsChannelData>().Tenant.Id;
                var userInfo = await this.dataProvider.GetUserInfoAsync(userId);

                // Adaptive card was submitted
                if (!string.IsNullOrEmpty(activity.ReplyToId) && (activity.Value != null) && ((JObject)activity.Value).HasValues)
                {
                    this.telemetryClient.TrackTrace("Adaptive card submitted");

                    await this.OnAdaptiveCardSubmitAsync(activity, turnContext, cancellationToken).ConfigureAwait(false);
                    return;
                }

                if (!string.IsNullOrEmpty(activity.ReplyToId) && (activity.Value != null) && ((JObject)activity.Value).HasValues)
                {
                    await this.OnProfileSaveAsync(activity, turnContext, cancellationToken).ConfigureAwait(false);
                }
                else if (string.Equals(activity.Text, MatchingActions.OptOut, StringComparison.InvariantCultureIgnoreCase))
                {
                    // User opted out
                    this.telemetryClient.TrackTrace($"User {senderId} opted out");

                    var properties = new Dictionary<string, string>
                    {
                        { "UserId", senderId },
                        { "OptInStatus", "false" },
                    };
                    this.telemetryClient.TrackEvent("UserOptInStatusSet", properties);

<<<<<<< HEAD
                    await this.OptUserAll(userInfo, false);
=======
                    await this.OptOutUser(tenantId, senderId, activity.ServiceUrl);
>>>>>>> 9167bf8b

                    var optOutReply = activity.CreateReply();
                    optOutReply.Attachments = new List<Attachment>
                    {
                        new HeroCard()
                        {
                            Text = Resources.OptOutConfirmation,
                            Buttons = new List<CardAction>()
                            {
                                new CardAction()
                                {
                                    Title = Resources.ResumePairingsButtonText,
                                    DisplayText = Resources.ResumePairingsButtonText,
                                    Type = ActionTypes.MessageBack,
                                    Text = MatchingActions.OptIn
                                }
                            }
                        }.ToAttachment(),
                    };

                    await turnContext.SendActivityAsync(optOutReply, cancellationToken).ConfigureAwait(false);
                }
                else if (string.Equals(activity.Text, MatchingActions.OptIn, StringComparison.InvariantCultureIgnoreCase))
                {
                    // User opted in
                    this.telemetryClient.TrackTrace($"User {senderId} opted in");

                    var properties = new Dictionary<string, string>
                    {
                        { "UserAadId", senderId },
                        { "OptInStatus", "true" },
                    };
                    this.telemetryClient.TrackEvent("UserOptInStatusSet", properties);

<<<<<<< HEAD
                    await this.OptUserAll(userInfo, true);
=======
                    await this.OptInUser(tenantId, senderId, activity.ServiceUrl);
>>>>>>> 9167bf8b

                    var optInReply = activity.CreateReply();
                    optInReply.Attachments = new List<Attachment>
                    {
                        new HeroCard()
                        {
                            Text = Resources.OptInConfirmation,
                            Buttons = new List<CardAction>()
                            {
                                new CardAction()
                                {
                                    Title = Resources.PausePairingsButtonText,
                                    DisplayText = Resources.PausePairingsButtonText,
                                    Type = ActionTypes.MessageBack,
                                    Text = MatchingActions.OptOut
                                }
                            }
                        }.ToAttachment(),
                    };

                    await turnContext.SendActivityAsync(optInReply, cancellationToken).ConfigureAwait(false);
                }
                else if (string.Equals(activity.Text, "viewteams", StringComparison.InvariantCultureIgnoreCase))
                {
                    await this.SendViewTeamsCardAsync(turnContext, userInfo, cancellationToken);
                }
                else
                {
                    // Unknown input
                    this.telemetryClient.TrackTrace($"Cannot process the following: {activity.Text}");
                    var replyActivity = activity.CreateReply();
                    await this.SendUnrecognizedInputMessageAsync(turnContext, replyActivity, cancellationToken);
                }
            }
            catch (Exception ex)
            {
                this.telemetryClient.TrackTrace($"Error while handling message activity: {ex.Message}", SeverityLevel.Warning);
                this.telemetryClient.TrackException(ex);
            }
        }

         /// <summary>
        /// Handle profile updates from users.
        /// </summary>
        /// <param name="activity">Message from submitted card</param>
        /// <param name="turnContext">Context object containing information cached for a single turn of conversation with a user.</param>
        /// <param name="cancellationToken">Propagates notification that operations should be canceled.</param>
        /// <returns>Tracking Task</returns>
        private async Task OnProfileSaveAsync(Activity activity, ITurnContext turnContext, CancellationToken cancellationToken)
        {
            var cardPayload = JToken.Parse(activity.Value.ToString());
            var cardAction = cardPayload["action"].Value<string>().ToLowerInvariant();

            switch (cardAction)
            {
                case "update":

                    var profile = cardPayload["profile"].Value<string>();

                    await this.dataProvider.SetUserProfileAsync(activity.From.Id, profile);

                    // Confirmation message
                    var reply = activity.CreateReply();
                    reply.Attachments = new List<Attachment>
                    {
                        new HeroCard()
                        {
                            Text = "Your profile has been updated!"
                        }.ToAttachment(),
                    };

                    await turnContext.SendActivityAsync(reply, cancellationToken).ConfigureAwait(false);
                    break;
                default:
                    this.telemetryClient.TrackTrace($"Unknown action taken: {cardAction}");
                    break;
            }
        }

        /// <summary>
        /// Send view teams card
        /// </summary>
        /// <param name="turnContext">Context object containing information cached for a single turn of conversation with a user.</param>
        /// <param name="userInfo">User info</param>
        /// <param name="cancellationToken">Propagates notification that operations should be canceled.</param>
        /// <returns>A task that represents the work queued to execute.</returns>
        private async Task SendViewTeamsCardAsync(ITurnContext turnContext, UserInfo userInfo, CancellationToken cancellationToken)
        {
            var teamNameLookup = await this.GetTeamNamesAsync(userInfo, turnContext.Adapter);
            var teamsViewCard = MessageFactory.Attachment(TeamsViewCard.GetTeamsViewCard(userInfo, teamNameLookup));
            var response = await turnContext.SendActivityAsync(teamsViewCard, cancellationToken);
            this.teamsViewCardId = response.Id;
        }

        /// <summary>
        /// Handle adaptive card submits
        /// </summary>
        /// <param name="activity">Message from submitted card</param>
        /// <param name="turnContext">Context object containing information cached for a single turn of conversation with a user.</param>
        /// <param name="cancellationToken">Propagates notification that operations should be canceled.</param>
        /// <returns>A task that represents the work queued to execute.</returns>
        private async Task OnAdaptiveCardSubmitAsync(Activity activity, ITurnContext turnContext, CancellationToken cancellationToken)
        {
            var cardPayload = JToken.Parse(activity.Value.ToString());
            var cardType = cardPayload["ActionType"].Value<string>().ToLowerInvariant();
            var teamId = activity.Conversation.Id;
            var userId = activity.From.Id;
            var userInfo = await this.dataProvider.GetUserInfoAsync(userId);

            switch (cardType)
            {
                // updated pause preferences
                case "saveopt":

                    // update database
                    this.telemetryClient.TrackTrace("Received pause preferences");
                    var optedIn = new Dictionary<string, bool>();
                    var activeTeams = new Dictionary<string, string>();
                    var botAdapter = turnContext.Adapter;

                    foreach (var team in userInfo.OptedIn.Keys.ToList())
                    {
                        if (cardPayload[team] == null)
                        {
                            continue;
                        }

                        var teamStatus = cardPayload[team].Value<bool>();
                        optedIn.Add(team, teamStatus);
                        if (teamStatus)
                        {
                            // update active teams
                            var teamInfo = await this.GetInstalledTeam(team);
                            var teamName = await this.conversationHelper.GetTeamNameByIdAsync(botAdapter, teamInfo);
                            activeTeams.Add(team, teamName);
                        }
                    }

                    await this.dataProvider.SetUserInfoAsync(userInfo.TenantId, userId, optedIn, userInfo.ServiceUrl);

                    // send active teams
                    AdaptiveCard activeTeamsCard = new AdaptiveCard("1.2")
                    {
                        Body = new List<AdaptiveElement>
                        {
                            new AdaptiveTextBlock
                            {
                                HorizontalAlignment = AdaptiveHorizontalAlignment.Left,
                                Text = Resources.ActiveTeamsText,
                                Wrap = true
                            },
                        },

                        Actions = new List<AdaptiveAction>()
                        {
                            new AdaptiveSubmitAction()
                            {
                                Title = Resources.EditActiveTeamsButtonText,
                                Data = new
                                {
                                    ActionType = "viewteams"
                                },
                            }
                        }
                    };

                    var activeTeamsList = activeTeams.Keys.ToList();
                    foreach (var team in activeTeamsList)
                    {
                        activeTeamsCard.Body.Add(
                            new AdaptiveTextBlock
                            {
                                HorizontalAlignment = AdaptiveHorizontalAlignment.Left,
                                Text = activeTeams[team],
                                Wrap = true
                            });
                    }

                    if (activeTeams.Count == 0)
                    {
                        activeTeamsCard.Body.Add(
                            new AdaptiveTextBlock
                            {
                                HorizontalAlignment = AdaptiveHorizontalAlignment.Left,
                                Text = Resources.NoActiveTeamsMessage,
                                Wrap = true
                            });
                    }

                    var saveOptSubmitReply = activity.CreateReply();
                    saveOptSubmitReply.Attachments = new List<Attachment>
                    {
                        new Attachment
                        {
                            ContentType = AdaptiveCard.ContentType,
                            Content = activeTeamsCard
                        }
                    };

                    await turnContext.DeleteActivityAsync(this.teamsViewCardId, cancellationToken);
                    await turnContext.SendActivityAsync(saveOptSubmitReply, cancellationToken).ConfigureAwait(false);

                    break;

                case "viewteams":

                    // send view teams card
                    await this.SendViewTeamsCardAsync(turnContext, userInfo, cancellationToken);
                    break;
            }
        }

        /// <summary>
        /// Method that will return the information of the installed team
        /// </summary>
        /// <param name="teamId">The team id</param>
        /// <returns>The team that the bot has been installed to</returns>
        private Task<TeamInstallInfo> GetInstalledTeam(string teamId)
        {
            return this.dataProvider.GetInstalledTeamAsync(teamId);
        }

        /// <summary>
        /// Maps user's teams' ids to team names
        /// </summary>
        /// <param name="userInfo">User info</param>
        /// <param name="botAdapter">Bot adapter</param>
        /// <returns>The team that the bot has been installed to</returns>
        private async Task<Dictionary<string, string>> GetTeamNamesAsync(UserInfo userInfo, BotAdapter botAdapter)
        {
            var teamsList = userInfo.OptedIn.Keys.ToList();
            var teamNameLookup = new Dictionary<string, string>();
            foreach (var teamId in teamsList)
            {
                var teamInfo = await this.GetInstalledTeam(teamId);
                var teamName = await this.conversationHelper.GetTeamNameByIdAsync(botAdapter, teamInfo);
                teamNameLookup.Add(teamId, teamName);
            }

            return teamNameLookup;
        }

        /// <summary>
        /// Send a welcome message to the user that was just added to a team.
        /// </summary>
        /// <param name="turnContext">Context object containing information cached for a single turn of conversation with a user.</param>
        /// <param name="memberAddedId">The id of the added user</param>
        /// <param name="tenantId">The tenant id</param>
        /// <param name="teamId">The id of the team the user was added to</param>
        /// <param name="cancellationToken">Propagates notification that operations should be canceled.</param>
        /// <returns>Tracking task</returns>
        private async Task WelcomeUser(ITurnContext turnContext, string memberAddedId, string tenantId, string teamId, CancellationToken cancellationToken)
        {
            this.telemetryClient.TrackTrace($"Sending welcome message for user {memberAddedId}");

            var installedTeam = await this.GetInstalledTeam(teamId);
            var teamName = turnContext.Activity.TeamsGetTeamInfo().Name;
            ChannelAccount userThatJustJoined = await this.conversationHelper.GetMemberAsync(turnContext, memberAddedId, cancellationToken);

            if (userThatJustJoined != null)
            {
                var welcomeMessageCard = WelcomeNewMemberAdaptiveCard.GetCard(teamName, userThatJustJoined.Name, this.botDisplayName, installedTeam.InstallerName);
                await this.conversationHelper.NotifyUserAsync(turnContext, MessageFactory.Attachment(welcomeMessageCard), userThatJustJoined, tenantId, cancellationToken);
            }
            else
            {
                this.telemetryClient.TrackTrace($"Member {memberAddedId} was not found in team {teamId}, skipping welcome message.", SeverityLevel.Warning);
            }
        }

        /// <summary>
        /// Sends a welcome message to the General channel of the team that this bot has been installed to
        /// </summary>
        /// <param name="turnContext">Context object containing information cached for a single turn of conversation with a user.</param>
        /// <param name="botInstaller">The installer of the application</param>
        /// <param name="cancellationToken">Propagates notification that operations should be canceled.</param>
        /// <returns>Tracking task</returns>
        private async Task WelcomeTeam(ITurnContext turnContext, string botInstaller, CancellationToken cancellationToken)
        {
            var teamId = turnContext.Activity.Conversation.Id;
            this.telemetryClient.TrackTrace($"Sending welcome message for team {teamId}");

            var teamName = turnContext.Activity.TeamsGetTeamInfo().Name;
            var welcomeTeamMessageCard = WelcomeTeamAdaptiveCard.GetCard(teamName, botInstaller);
            await this.NotifyTeamAsync(turnContext, MessageFactory.Attachment(welcomeTeamMessageCard), teamId, cancellationToken);

            // welcome users on team
            var teamInfo = await this.GetInstalledTeam(teamId);
            var botAdapter = (BotFrameworkAdapter)turnContext.Adapter;
            var tenantId = turnContext.Activity.GetChannelData<TeamsChannelData>().Tenant.Id;
            var members = await this.conversationHelper.GetTeamMembers(botAdapter, teamInfo);

            foreach (var member in members)
            {
                var userId = member.Id;
                await this.WelcomeUser(turnContext, userId, tenantId, teamId, cancellationToken);
            }
        }

        /// <summary>
        /// Sends a message whenever there is unrecognized input into the bot
        /// </summary>
        /// <param name="turnContext">Context object containing information cached for a single turn of conversation with a user.</param>
        /// <param name="replyActivity">The activity for replying to a message</param>
        /// <param name="cancellationToken">Propagates notification that operations should be canceled.</param>
        /// <returns>Tracking task</returns>
        private async Task SendUnrecognizedInputMessageAsync(ITurnContext turnContext, Activity replyActivity, CancellationToken cancellationToken)
        {
            replyActivity.Attachments = new List<Attachment> { UnrecognizedInputAdaptiveCard.GetCard() };
            await turnContext.SendActivityAsync(replyActivity, cancellationToken);
        }

        /// <summary>
        /// Save information about the team to which the bot was added.
        /// </summary>
        /// <param name="serviceUrl">The service url</param>
        /// <param name="teamId">The team id</param>
        /// <param name="turnContext">Turn context</param>
        /// <param name="botInstaller">Person that has added the bot to the team</param>
        /// <returns>Tracking task</returns>
        private async Task SaveAddedToTeamAsync(string serviceUrl, string teamId, ITurnContext turnContext, string botInstaller)
        {
            var tenantId = turnContext.Activity.GetChannelData<TeamsChannelData>().Tenant.Id;

            var teamInstallInfo = new TeamInstallInfo
            {
                ServiceUrl = serviceUrl,
                TeamId = teamId,
                TenantId = tenantId,
                InstallerName = botInstaller
            };
            await this.dataProvider.UpdateTeamInstallStatusAsync(teamInstallInfo, true);

            // add users in team

            var teamInfo = await this.GetInstalledTeam(teamId);
            var botAdapter = turnContext.Adapter;
            var members = await this.conversationHelper.GetTeamMembers(botAdapter, teamInfo);

            foreach (var member in members)
            {
                var userId = member.Id;
                await this.dataProvider.AddUserTeamAsync(tenantId, userId, teamId, serviceUrl);
            }
        }

        /// <summary>
        /// Save information about the team from which the bot was removed.
        /// </summary>
        /// <param name="teamId">The team id</param>
        /// <param name="turnContext">The turn context</param>
        /// <returns>Tracking task</returns>
        private async Task SaveRemoveFromTeamAsync(string teamId, ITurnContext turnContext)
        {
            var teamInfo = await this.GetInstalledTeam(teamId);
            var botAdapter = turnContext.Adapter;
            var tenantId = turnContext.Activity.GetChannelData<TeamsChannelData>().Tenant.Id;
            var members = await this.conversationHelper.GetTeamMembers(botAdapter, teamInfo);

            // remove team from user docs
            foreach (var member in members)
            {
                var userId = member.Id;
                await this.dataProvider.RemoveUserTeamAsync(userId, teamId);
            }

            // remove team from database
            var teamInstallInfo = new TeamInstallInfo
            {
                TeamId = teamId,
                TenantId = tenantId,
            };
            await this.dataProvider.UpdateTeamInstallStatusAsync(teamInstallInfo, false);
        }

        /// <summary>
        /// Opt the user in/out from all further pairups
        /// </summary>
        /// <param name="userInfo">User info</param>
        /// <param name="optStatus">Opt in or out</param>
        /// <returns>Tracking task</returns>
        private Task OptUserAll(UserInfo userInfo, bool optStatus)
        {
            var optedIn = userInfo.OptedIn;
            foreach (var team in optedIn.Keys.ToList())
            {
                optedIn[team] = optStatus;
            }

            return this.dataProvider.SetUserInfoAsync(userInfo.TenantId, userInfo.Id, optedIn, userInfo.ServiceUrl);
        }

        /// <summary>
        /// Method that will send out the message in the General channel of the team
        /// that this bot has been installed to
        /// </summary>
        /// <param name="turnContext">Context object containing information cached for a single turn of conversation with a user.</param>
        /// <param name="activity">The actual welcome card (for the team)</param>
        /// <param name="teamId">The team id</param>
        /// <param name="cancellationToken">Propagates notification that operations should be canceled.</param>
        /// <returns>A tracking task</returns>
        private async Task NotifyTeamAsync(ITurnContext turnContext, IMessageActivity activity, string teamId, CancellationToken cancellationToken)
        {
            this.telemetryClient.TrackTrace($"Sending notification to team {teamId}");

            try
            {
                activity.Conversation = new ConversationAccount()
                {
                    Id = teamId
                };

                var conversationParameters = new ConversationParameters
                {
                    Activity = (Activity)activity,
                    ChannelData = new TeamsChannelData { Channel = new ChannelInfo(teamId) },
                };

                await ((BotFrameworkAdapter)turnContext.Adapter).CreateConversationAsync(
                    null,
                    turnContext.Activity.ServiceUrl,
                    this.appCredentials,
                    conversationParameters,
                    null,
                    cancellationToken).ConfigureAwait(false);
            }
            catch (Exception ex)
            {
                this.telemetryClient.TrackTrace($"Error sending notification to team: {ex.Message}", SeverityLevel.Warning);
                this.telemetryClient.TrackException(ex);
            }
        }

        /// <summary>
        /// Log telemetry about the incoming activity.
        /// </summary>
        /// <param name="activity">The activity</param>
        private void LogActivityTelemetry(Activity activity)
        {
            var fromObjectId = activity.From?.AadObjectId;
            var clientInfoEntity = activity.Entities?.Where(e => e.Type == "clientInfo")?.FirstOrDefault();
            var channelData = activity.GetChannelData<TeamsChannelData>();

            var properties = new Dictionary<string, string>
            {
                { "ActivityId", activity.Id },
                { "ActivityType", activity.Type },
                { "UserAadObjectId", fromObjectId },
                {
                    "ConversationType",
                    string.IsNullOrWhiteSpace(activity.Conversation?.ConversationType) ? "personal" : activity.Conversation.ConversationType
                },
                { "ConversationId", activity.Conversation?.Id },
                { "TeamId", channelData?.Team?.Id },
                { "Locale", clientInfoEntity?.Properties["locale"]?.ToString() },
                { "Platform", clientInfoEntity?.Properties["platform"]?.ToString() }
            };
            this.telemetryClient.TrackEvent("UserActivity", properties);
        }
    }
}<|MERGE_RESOLUTION|>--- conflicted
+++ resolved
@@ -253,14 +253,9 @@
             try
             {
                 var activity = turnContext.Activity;
-<<<<<<< HEAD
-                var senderAadId = activity.From.AadObjectId;
-                var userId = activity.From.Id;
-=======
                 var senderId = activity.From.Id;
->>>>>>> 9167bf8b
                 var tenantId = activity.GetChannelData<TeamsChannelData>().Tenant.Id;
-                var userInfo = await this.dataProvider.GetUserInfoAsync(userId);
+                var userInfo = await this.dataProvider.GetUserInfoAsync(senderId);
 
                 // Adaptive card was submitted
                 if (!string.IsNullOrEmpty(activity.ReplyToId) && (activity.Value != null) && ((JObject)activity.Value).HasValues)
@@ -287,11 +282,7 @@
                     };
                     this.telemetryClient.TrackEvent("UserOptInStatusSet", properties);
 
-<<<<<<< HEAD
                     await this.OptUserAll(userInfo, false);
-=======
-                    await this.OptOutUser(tenantId, senderId, activity.ServiceUrl);
->>>>>>> 9167bf8b
 
                     var optOutReply = activity.CreateReply();
                     optOutReply.Attachments = new List<Attachment>
@@ -326,11 +317,7 @@
                     };
                     this.telemetryClient.TrackEvent("UserOptInStatusSet", properties);
 
-<<<<<<< HEAD
                     await this.OptUserAll(userInfo, true);
-=======
-                    await this.OptInUser(tenantId, senderId, activity.ServiceUrl);
->>>>>>> 9167bf8b
 
                     var optInReply = activity.CreateReply();
                     optInReply.Attachments = new List<Attachment>
