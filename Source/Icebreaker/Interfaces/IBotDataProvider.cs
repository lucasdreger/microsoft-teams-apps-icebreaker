--- conflicted
+++ resolved
@@ -53,7 +53,6 @@
         Task SetUserInfoAsync(string tenantId, string userId, bool optedIn, string serviceUrl);
 
         /// <summary>
-<<<<<<< HEAD
         /// Adds feedback
         /// </summary>
         /// <param name="feedbackRating">User rating</param>
@@ -61,7 +60,7 @@
         /// <param name="teamId">Team id</param>
         /// <returns>Tracking task</returns>
         Task AddFeedbackAsync(string feedbackRating, string feedbackText, string teamId);
-=======
+
         /// Get a list of past pairings
         /// </summary>
         /// <returns>List of past pairings.</returns>
@@ -74,6 +73,5 @@
         /// <param name="iteration">Value that indicates the iteration cycle when the pairing happened.</param>
         /// <returns>Tracking task</returns>
         Task AddPairAsync(Tuple<string, string> pair, int iteration);
->>>>>>> 52c99173
     }
 }